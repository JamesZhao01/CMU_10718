import os
import pandas as pd
from enum import Enum
import random
import numpy as np
import time
from sklearn.metrics import ndcg_score
import math


class Type(Enum):
    TV = 1
    OVA = 2
    Movie = 3
    Special = 4
    ONA = 5
    Music = 6
    Unknown = 7


class Genre(Enum):
    Drama = 1
    Romance = 2
    School = 3
    Supernatural = 4
    Action = 5
    Adventure = 6
    Fantasy = 7
    Magic = 8
    Military = 9
    Shounen = 10
    Comedy = 11
    Historical = 12
    Parody = 13
    Samurai = 14
    Sci_Fi = 15
    Thriller = 16
    Sports = 17
    Super_Power = 18
    Space = 19
    Slice_of_Life = 20
    Mecha = 21
    Music = 22
    Mystery = 23
    Seinen = 24
    Martial_Arts = 25
    Vampire = 26
    Shoujo = 27
    Horror = 28
    Police = 29
    Psychological = 30
    Demons = 31
    Ecchi = 32
    Josei = 33
    Shounen_Ai = 34
    Game = 35
    Dementia = 36
    Harem = 37
    Cars = 38
    Kids = 39
    Shoujo_Ai = 40
    Hentai = 41
    Yaoi = 42
    Yuri = 43


class Anime:
    def __init__(
        self,
        id: int,
        name: str,
        genres: set[Genre],
        type: Type,
        episodes: int,
        rating: float,
        membership_count: int,
    ):
        self.id: int = id
        self.name: str = name
        self.genres: set[Genre] = genres
        self.type: Type = type
        self.episodes: int = episodes
        self.rating: float = rating
        self.membership_count: int = membership_count


class User:
    def __init__(
        self,
        id: int,
        watch_history: np.ndarray[int],
        rating_history: np.ndarray[float],
        imputed_rating_history: np.ndarray[float],
        k: int,
        max_anime_count: int,
    ):
        self.id: int = id
        self.watch_history: np.ndarray[int] = watch_history
        # Usually, ratings are ints, but if we normalize the unrated shows to the average
        # they will be a float.
        # self.rating_history:list[float] = rating_history
        self.rating_history: np.ndarray[float] = rating_history
        self.imputed_rating_history: np.ndarray[float] = imputed_rating_history
        self.k = k
        self.masked_watch_history: np.ndarray[int] = np.array([])
        self.masked_rating_history: np.ndarray[float] = np.array([])
        self.masked_imputed_history: np.ndarray[float] = np.array([])
        self.max_anime_count: int = max_anime_count

    def generate_masked_history(self):
        """
        Generates the masked history based on the current watch/rating history.
        Note that this should be called after the filtering process, so that
        the masked information does not include any filtered out data.
        """
        if len(self.masked_watch_history) == 0:
            # Randomly select indices to mask (subsample)
            self.mask = np.random.choice(
                len(self.watch_history), size=self.k, replace=False
            )
            preserved_data = np.setdiff1d(np.arange(len(self.watch_history)), self.mask)
            self.preserved_canonical_ids = self.watch_history[preserved_data]

            # Subsample both arrays using the selected indices
            self.masked_watch_history = self.watch_history[preserved_data]
            self.masked_rating_history = self.rating_history[preserved_data]
            self.masked_imputed_history = self.imputed_rating_history[preserved_data]

    def get_history(self):
        """
        Returns a one-hot encoding of the rating history of the user.
        The index is the anime id.
        (Note that index 0 is always just 0 since anime id starts with 1).
        """

        one_hot_encoding = np.zeros(self.max_anime_count, dtype=float)
        # Populate the array with ratings at indices corresponding to anime_id
        one_hot_encoding[self.watch_history] = self.rating_history
        return one_hot_encoding

    def get_imputed_history(self):
        one_hot_encoding = np.zeros(self.max_anime_count, dtype=float)
        # Populate the array with ratings at indices corresponding to anime_id
        one_hot_encoding[self.watch_history] = self.imputed_rating_history
        return one_hot_encoding

    def get_masked_history(self):
        """
        Same as get_history, but some of the information is masked out.
        This assumes that generate_masked_history has been called earlier.
        """

        one_hot_encoding = np.zeros(self.max_anime_count, dtype=float)
        # Populate the one-hot list with ratings at indices corresponding to anime_id

        one_hot_encoding[self.masked_watch_history] = self.masked_rating_history
        return one_hot_encoding

    def get_imputed_masked_history(self):
        one_hot_encoding = np.zeros(self.max_anime_count, dtype=float)
        one_hot_encoding[self.masked_watch_history] = self.masked_imputed_history
        return one_hot_encoding


class Evaluator:
    def __init__(self, path: str, normalize_unrated=True):
        self.animes = pd.read_csv(os.path.join(path, "anime.csv"))
        self.users = pd.read_csv(os.path.join(path, "rating.csv"))
        self.k = 10
        self.threshold_watch_history = 20
        self.user_mapping = {}
        self.anime_mapping = {}
        self.canonical_anime_mapping = {}
        self.anime_id_to_canonical_id = {}
        self.canonical_id_to_anime_id = {}
        self.user_ids = []
        self.current_idx = 0
        self.normalize_unrated = normalize_unrated

        print(f"{normalize_unrated=}")
        np.random.seed(42)
        t = 0
        # Gets all the information about the animes
        for anime_id, anime_df in self.animes.iterrows():
            genres = []
            if not pd.isna(anime_df["genre"]):
                for unprocessed_string in anime_df["genre"].split(","):
                    stripped = unprocessed_string.strip()
                    if stripped == "Sci-Fi":
                        genre = "Sci_Fi"
                    elif stripped == "Super Power":
                        genre = "Super_Power"
                    elif stripped == "Slice of Life":
                        genre = "Slice_of_Life"
                    elif stripped == "Shounen Ai":
                        genre = "Shounen_Ai"
                    elif stripped == "Shoujo Ai":
                        genre = "Shoujo_Ai"
                    elif stripped == "Martial Arts":
                        genre = "Martial_Arts"
                    else:
                        genre = stripped
                    genres.append(getattr(Genre, genre))

            if pd.isna(anime_df["type"]):
                type = "Unknown"
            else:
                type = anime_df["type"]
            type = getattr(Type, type)

            if pd.isna(anime_df["rating"]):
                rating = 6.57  # median value
            else:
                rating = anime_df["rating"]

            if pd.isna(anime_df["members"]):
                membership_count = -1
            else:
                membership_count = anime_df["members"]

            anime = Anime(
                id=t,
                name=anime_df["name"],
                genres=genres,
                type=type,
                episodes=anime_df["episodes"],
                rating=rating,
                membership_count=membership_count,
            )
            self.anime_mapping[anime_df["anime_id"]] = anime
            self.canonical_anime_mapping[t] = anime
            self.anime_id_to_canonical_id[anime_df["anime_id"]] = t
            self.canonical_id_to_anime_id[t] = anime_df["anime_id"]
            t += 1
        self.max_anime_count = len(self.anime_mapping)

        masking_set = np.zeros(max(self.anime_mapping.keys()) + 1, dtype=bool)
        masking_set[list(self.anime_mapping.keys())] = True

        # Gets all the user watch history
        for user_id, user_df in self.users.groupby("user_id"):
            anime_list: np.ndarray[int] = user_df["anime_id"].to_numpy(dtype=int)
            rating_list: np.ndarray[float] = user_df["rating"].to_numpy(dtype=float)

            assert len(anime_list) == len(rating_list)

            # Filters out ratings that aren't valid with our anime_list
            valid_indices = masking_set[anime_list]
            anime_list: np.ndarray[int] = anime_list[valid_indices]
            rating_list: np.ndarray[float] = rating_list[valid_indices]

            # Filter/Preprocess the data
            filtered_watch_history: list[int] = []
            filtered_rating_history: list[int] = []
            imputed_rating_history: list[int] = []
            for anime_id, rating in zip(anime_list, rating_list):
                # Filter out NSFW
                current_anime = self.anime_mapping[anime_id]
                if Genre.Hentai not in current_anime.genres:
                    filtered_watch_history.append(
                        self.anime_id_to_canonical_id[anime_id]
                    )
                    filtered_rating_history.append(
                        self.anime_mapping[anime_id].rating
                        if normalize_unrated and rating == -1
                        else rating
                    )
                    imputed_rating_history.append(
                        self.anime_mapping[anime_id].rating if rating == -1 else rating
                    )
            user = User(
                user_id,
                np.array(filtered_watch_history),
                np.array(filtered_rating_history),
                np.array(imputed_rating_history),
                self.k,
                self.max_anime_count,
            )

            # Filters out users that have too little watch history.
            enough_watch_history = (
                np.count_nonzero(user.watch_history) >= self.threshold_watch_history
            )
            if enough_watch_history:
                self.user_mapping[user.id] = user
                # We need the history -- James
                user.generate_masked_history()
        print(f"Total Animes: {len(self.anime_mapping)}")
        print(f"Total Users: {len(self.user_mapping)}")
        self.idxs = list(self.user_mapping.keys())

        # Split the data into train/test/val
        train_size = int(0.8 * len(self.idxs))
        val_size = int(0.1 * len(self.idxs))

        self.train_indices = self.idxs[:train_size]
        self.val_ids = self.idxs[train_size : train_size + val_size]
        self.test_ids = self.idxs[train_size + val_size :]

    def get_anime_info(self, id: int):
        return self.anime_mapping[id]

    ###################################################################################
    # This section is for evaluating on a single item. It's probably not what we'll use
    # in the long term, but can work for baselines and initial debugging.
    def start_eval_on_single_test(self):
        """
        Run this method to start the evaluation program.
        You MUST call end_eval_runtime() as soon as possible to get evaluation results.
        """
        user_id = self.test_ids[self.current_idx]
        user: User = self.user_mapping[user_id]
        user.generate_masked_history()
        user_masked_watch_history = user.get_imputed_masked_history()
        self.start_time = time.time()
        return user_masked_watch_history[None, ...], self.k

    def end_eval_on_single_test(self, k_recommended_shows: np.ndarray[int]):
        """
        Run this method to end the evaluation program.
        I expect k_recommended_shows to be of shape [test_set_size, k]. Test size should be 1.
        The columns should be ordered by ranking with 0 being the highest and 1 being
        the lowest.
        """
        total_runtime = time.time() - self.start_time

        k_recommended_shows = k_recommended_shows.squeeze()
        user_id = self.test_ids[self.current_idx]
        user: User = self.user_mapping[user_id]
        complete_watch_history = user.get_history()
        user_masked_watch_history = user.get_masked_history()
        ground_truth_of_masked_history = (
            complete_watch_history - user_masked_watch_history
        )

        pred = np.zeros(MAX_ANIME_COUNT, dtype=int)
        # Sort the indices and generate decreasing values
        decreasing_values = np.arange(len(k_recommended_shows), 0, -1)

        # Assign the decreasing values to the respective indices
        pred[k_recommended_shows] = decreasing_values

        score = ndcg_score(
            ground_truth_of_masked_history[None, ...], pred[None, ...], k=self.k
        )
        print(f"This model took {total_runtime} seconds.")
        print(f"Out of an optimal score of 1.0, you scored {score}.")
        return total_runtime, score

    ####################################################################################

    def start_eval_test_set(self):
        """
        Returns:
        - user_masked_watch_history: Masked user watch history of shape [num_of_users, MAX_ANIME_COUNT]
        - k: number of anime recommendations your model should present
        """
<<<<<<< HEAD
        
        user_masked_watch_history = np.zeros((len(self.test_ids), MAX_ANIME_COUNT))
        user_watch_history = np.zeros((len(self.test_ids), MAX_ANIME_COUNT))
        for i,id in enumerate(self.test_ids):
            user = self.user_mapping[id]
=======

        user_masked_watch_history = np.zeros((len(self.test_ids), self.max_anime_count))
        for i, id in enumerate(self.test_ids):
            user: User = self.user_mapping[id]
>>>>>>> af913d1c
            user.generate_masked_history()
            user_masked_watch_history[i] = user.get_masked_history()
            user_watch_history[i] = user.get_history()

        user_heldout_watch_history = user_watch_history - user_masked_watch_history

        self.start_time = time.time()
<<<<<<< HEAD
        return user_masked_watch_history, user_heldout_watch_history, self.k
    
    
=======
        return user_masked_watch_history, self.k

>>>>>>> af913d1c
    def end_eval_test_set(self, k_recommended_shows: np.ndarray[int]):
        """
        Run this method to end the evaluation program.
        I expect k_recommended_shows to be of shape [test_set_size, k].
        The columns should be ordered by ranking with 0 being the highest and 1 being
        the lowest.

        if is_anime_id is true, then each row of k_recommended_shows should be a list of anime ids,
            in ranked order
        """
        total_runtime = time.time() - self.start_time

        complete_watch_history = np.zeros((len(self.test_ids), self.max_anime_count))
        user_masked_watch_history = np.zeros((len(self.test_ids), self.max_anime_count))
        ground_truth_of_masked_history = np.zeros(
            (len(self.test_ids), self.max_anime_count)
        )
        for i, id in enumerate(self.test_ids):
            user: User = self.user_mapping[id]
            complete_watch_history[i] = user.get_imputed_history()
            user_masked_watch_history[i] = user.get_imputed_masked_history()
            ground_truth_of_masked_history[i] = (
                complete_watch_history[i] - user_masked_watch_history[i]
            )

        pred = np.zeros((len(self.test_ids), self.max_anime_count), dtype=int)

        # Sort the indices and generate decreasing values
        decreasing_values = np.arange(k_recommended_shows.shape[1], 0, -1)

        # Assign the decreasing values to the respective indices
        # pred[np.array(k_recommended_shows)] = decreasing_values
        pred[np.arange(len(self.test_ids))[:, None], k_recommended_shows] = (
            decreasing_values
        )

        score = ndcg_score(ground_truth_of_masked_history, pred, k=self.k)
        print(f"This model took {total_runtime:0.4f} seconds.")
        print(f"Out of an optimal score of 1.0, you scored {score:0.4f}.")
        return total_runtime, score<|MERGE_RESOLUTION|>--- conflicted
+++ resolved
@@ -355,18 +355,11 @@
         - user_masked_watch_history: Masked user watch history of shape [num_of_users, MAX_ANIME_COUNT]
         - k: number of anime recommendations your model should present
         """
-<<<<<<< HEAD
-        
-        user_masked_watch_history = np.zeros((len(self.test_ids), MAX_ANIME_COUNT))
-        user_watch_history = np.zeros((len(self.test_ids), MAX_ANIME_COUNT))
-        for i,id in enumerate(self.test_ids):
-            user = self.user_mapping[id]
-=======
 
         user_masked_watch_history = np.zeros((len(self.test_ids), self.max_anime_count))
+        user_watch_history = np.zeros((len(self.test_ids), self.max_anime_count))
         for i, id in enumerate(self.test_ids):
             user: User = self.user_mapping[id]
->>>>>>> af913d1c
             user.generate_masked_history()
             user_masked_watch_history[i] = user.get_masked_history()
             user_watch_history[i] = user.get_history()
@@ -374,14 +367,8 @@
         user_heldout_watch_history = user_watch_history - user_masked_watch_history
 
         self.start_time = time.time()
-<<<<<<< HEAD
         return user_masked_watch_history, user_heldout_watch_history, self.k
-    
-    
-=======
-        return user_masked_watch_history, self.k
-
->>>>>>> af913d1c
+
     def end_eval_test_set(self, k_recommended_shows: np.ndarray[int]):
         """
         Run this method to end the evaluation program.
